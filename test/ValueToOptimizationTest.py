from context import ValueToOptimization
from context import BallPaddleSystem

import unittest
import numpy as np
import cvxpy as cp
import torch
import matplotlib.pyplot as plt
from utils import torch_to_numpy


class ValueToOptimizationTest(unittest.TestCase):
    def test_trajopt_x0xN(self):
<<<<<<< HEAD
        N = 20
        sys = BallPaddleSystem.BallPaddleSystem(dt=.01)
        vf = ValueToOptimization.ValueFunction(sys, N)
        
        [Q,R,Z,q,r,z,Qt,Rt,Zt,qt,rt,zt] = sys.get_simple_trajopt_cost()
        vf.set_cost(Q=Q,R=R,Z=Z,q=q,r=r,z=z)
        vf.set_terminal_cost(Qt=Qt,Rt=Rt,Zt=Zt,qt=qt,rt=rt,zt=zt)

        x0 = torch.Tensor([0.,.1,0.])
        xN = torch.Tensor([0.,.075,0.])
        vf.set_constraints(x0=x0,xN=xN)

        traj_opt = vf.traj_opt_constraint()
        (Ain1, Ain2, Ain3, rhs_in, 
        Aeq1, Aeq2, Aeq3, rhs_eq, 
        Q2, Q3, q2, q3) = torch_to_numpy(traj_opt)
=======
        sys = BallPaddleSystem.BallPaddleSystem(dt=.01)
        vf = ValueToOptimization.ValueFunction(sys)
        
        [Q,R,Z,q,r,z,Qt,Rt,Zt,qt,rt,zt] = sys.get_simple_trajopt_cost()
        vf.set_cost(Q=Q,R=R,Z=Z,q=q,r=r,z=z)
        vf.set_terminal_cost(Qt=Qt,Rt=Rt,Zt=Zt,qt=qt,rt=rt,zt=zt)

        x0 = torch.Tensor([0.,.1,0.])
        xN = torch.Tensor([0.,.075,0.])
        vf.set_constraints(x0=x0,xN=xN)

        N = 20
        traj_opt = vf.traj_opt_constraint(N)
        (Ain1, Ain2, Ain3, rhs_in, 
        Aeq1, Aeq2, Aeq3, rhs_eq, 
        Q2, Q3, q2, q3, c) = torch_to_numpy(traj_opt)
>>>>>>> 16594f35
    
        x = cp.Variable(Ain1.shape[1])
        s = cp.Variable(Ain2.shape[1])
        z = cp.Variable(Ain3.shape[1],boolean=True)

<<<<<<< HEAD
        obj = cp.Minimize(.5*cp.quad_form(s,Q2) + .5*cp.quad_form(z,Q3) + q2.T@s + q3.T@z)    
=======
        obj = cp.Minimize(.5*cp.quad_form(s,Q2) + .5*cp.quad_form(z,Q3) + q2.T@s + q3.T@z + c)    
>>>>>>> 16594f35
        con = [
            Ain1@x + Ain2@s + Ain3@z <= rhs_in,
            Aeq1@x + Aeq2@s + Aeq3@z == rhs_eq,
        ]
        
        prob = cp.Problem(obj,con)
        prob.solve(solver=cp.GUROBI, verbose=False)
    
        traj = np.hstack((x.value,s.value))
        traj = np.reshape(traj,(-1,4)).T
    
        xtraj = traj[:3,:]
        utraj = traj[3:,:]
    
        # plt.plot(xtraj[1,:])
        # plt.plot(xtraj[0,:])
        # plt.legend(['ball','paddle'])
        # plt.show()
    
        for i in range(3):
            self.assertAlmostEqual(xtraj[i,0],x0[i])
            self.assertAlmostEqual(xtraj[i,-1],xN[i])

    def test_trajopt_obj(self):
        N = 3
        sys = BallPaddleSystem.BallPaddleSystem(dt=.01)
<<<<<<< HEAD
        vf = ValueToOptimization.ValueFunction(sys, N)
=======
        vf = ValueToOptimization.ValueFunction(sys)
>>>>>>> 16594f35
        
        [Q,R,Z,q,r,z,Qt,Rt,Zt,qt,rt,zt] = sys.get_simple_trajopt_cost()
        vf.set_cost(Q=Q,R=R,Z=Z,q=q,r=r,z=z)
        vf.set_terminal_cost(Qt=Qt,Rt=Rt,Zt=Zt,qt=qt,rt=rt,zt=zt)

        x0 = torch.Tensor([0.,.1,0.])
        xN = torch.Tensor([0.,.075,0.])
        vf.set_constraints(x0=x0,xN=xN)

<<<<<<< HEAD
        (Ain1, Ain2, Ain3, rhs_in, 
        Aeq1, Aeq2, Aeq3, rhs_eq, 
        Q2, Q3, q2, q3) = vf.traj_opt_constraint()
=======
        N = 3
        (Ain1, Ain2, Ain3, rhs_in, 
        Aeq1, Aeq2, Aeq3, rhs_eq, 
        Q2, Q3, q2, q3, c) = vf.traj_opt_constraint(N)
>>>>>>> 16594f35
        
        x = torch.rand(3,N-1).type(sys.dtype)
        u0 = torch.rand(1).type(sys.dtype)
        u = torch.rand(1,N-1).type(sys.dtype)
        s = torch.cat((u0,torch.cat((x,u),0).t().reshape(-1)))
        alpha = torch.rand(1,N).type(sys.dtype)
                
        obj_exp = .5*u0.t()@R@u0.t()
        obj_exp += u0.t()@r
        for i in range(N-2):
            obj_exp += .5*x[:,i].t()@Q@x[:,i]
            obj_exp += x[:,i].t()@q
            obj_exp += .5*u[:,i].t()@R@u[:,i]
            obj_exp += u[:,i].t()@r
        i = N-2
        obj_exp += .5*x[:,i].t()@Qt@x[:,i]
        obj_exp += x[:,i].t()@qt
        obj_exp += .5*u[:,i].t()@Rt@u[:,i]
        obj_exp += u[:,i].t()@rt
        for i in range(N-1):
            obj_exp += .5*alpha[:,i].t()@Z@alpha[:,i]
            obj_exp += alpha[:,i].t()@z
        i = N-1
        obj_exp += .5*alpha[:,i].t()@Zt@alpha[:,i]
        obj_exp += alpha[:,i].t()@zt
        
<<<<<<< HEAD
        obj = .5*s@Q2@s.t() + .5*alpha@Q3@alpha.t() + s@q2 + alpha@q3
=======
        obj = .5*s@Q2@s.t() + .5*alpha@Q3@alpha.t() + s@q2 + alpha@q3 + c
>>>>>>> 16594f35
        
        # print(obj_exp.item())
        # print(obj.item())

        self.assertAlmostEqual(obj_exp.item(), obj.item())
        
<<<<<<< HEAD
    def test_trajopt_lim(self):
        N = 20
        sys = BallPaddleSystem.BallPaddleSystem(dt=.01)
        vf = ValueToOptimization.ValueFunction(sys, N)
                
        vf.set_cost(q=torch.ones(3),r=-torch.ones(1))

        x_lo = torch.rand(3)
        u_up = torch.rand(1)
        vf.set_constraints(x_lo=x_lo,u_up=u_up)

        traj_opt = vf.traj_opt_constraint()
        (Ain1, Ain2, Ain3, rhs_in, 
        Aeq1, Aeq2, Aeq3, rhs_eq, 
        Q2, Q3, q2, q3) = torch_to_numpy(traj_opt)
    
        x = cp.Variable(Ain1.shape[1])
        s = cp.Variable(Ain2.shape[1])
        z = cp.Variable(Ain3.shape[1],boolean=True)

        obj = cp.Minimize(.5*cp.quad_form(s,Q2) + .5*cp.quad_form(z,Q3) + q2.T@s + q3.T@z)    
        con = [
            Ain1@x + Ain2@s + Ain3@z <= rhs_in,
            Aeq1@x + Aeq2@s + Aeq3@z == rhs_eq,
        ]
        
        prob = cp.Problem(obj,con)
        prob.solve(solver=cp.GUROBI, verbose=False)
    
        traj = np.hstack((x.value,s.value))
        traj = np.reshape(traj,(-1,4)).T
    
        xtraj = traj[:3,:]
        utraj = traj[3:,:]
    
        for i in range(N):
            for j in range(3):
                self.assertLessEqual(x_lo[j],xtraj[j,i])
            for j in range(1):
                self.assertLessEqual(utraj[j,i],u_up[j])
=======
    def test_trajopt_obj_trajsetpoint(self):
        sys = BallPaddleSystem.BallPaddleSystem(dt=.01)
        vf = ValueToOptimization.ValueFunction(sys)
>>>>>>> 16594f35

        N = 5
        [Q,R,Z,q,r,z,Qt,Rt,Zt,qt,rt,zt] = sys.get_simple_trajopt_cost()
        utraj0 = torch.rand(1,1).type(sys.dtype)
        utraj = torch.rand(1,N-1).type(sys.dtype)
        xtraj = torch.rand(3,N-1).type(sys.dtype)
        alphatraj = torch.rand(1,N).type(sys.dtype)
        vf.set_cost(Q=Q,R=R,Z=Z,q=q,r=r,z=z)
        vf.set_terminal_cost(Qt=Qt,Rt=Rt,Zt=Zt,qt=qt,rt=rt,zt=zt)
        torch.cat((utraj0,utraj),1)
        vf.set_traj(xtraj=xtraj,utraj=torch.cat((utraj0,utraj),1),alphatraj=alphatraj)

        x0 = torch.Tensor([0.,.1,0.])
        xN = torch.Tensor([0.,.075,0.])
        vf.set_constraints(x0=x0,xN=xN)

        (Ain1, Ain2, Ain3, rhs_in, 
        Aeq1, Aeq2, Aeq3, rhs_eq, 
        Q2, Q3, q2, q3, c) = vf.traj_opt_constraint(N)
               
        x = torch.rand(3,N-1).type(sys.dtype)
        u0 = torch.rand(1).type(sys.dtype)
        u = torch.rand(1,N-1).type(sys.dtype)
        s = torch.cat((u0,torch.cat((x,u),0).t().reshape(-1)))
        alpha = torch.rand(1,N).type(sys.dtype)
               
        obj_exp = .5*(u0-utraj0).t()@R@(u0-utraj0).t()
        obj_exp += (u0-utraj0).t()@r
        for i in range(N-2):
            obj_exp += .5*(x[:,i]-xtraj[:,i]).t()@Q@(x[:,i]-xtraj[:,i])
            obj_exp += (x[:,i]-xtraj[:,i]).t()@q
            obj_exp += .5*(u[:,i]-utraj[:,i]).t()@R@(u[:,i]-utraj[:,i])
            obj_exp += (u[:,i]-utraj[:,i]).t()@r
        i = N-2
        obj_exp += .5*(x[:,i]-xtraj[:,i]).t()@Qt@(x[:,i]-xtraj[:,i])
        obj_exp += (x[:,i]-xtraj[:,i]).t()@qt
        obj_exp += .5*(u[:,i]-utraj[:,i]).t()@Rt@(u[:,i]-utraj[:,i])
        obj_exp += (u[:,i]-utraj[:,i]).t()@rt
        for i in range(N-1):
            obj_exp += .5*(alpha[:,i]-alphatraj[:,i]).t()@Z@(alpha[:,i]-alphatraj[:,i])
            obj_exp += (alpha[:,i]-alphatraj[:,i]).t()@z
        i = N-1
        obj_exp += .5*(alpha[:,i]-alphatraj[:,i]).t()@Zt@(alpha[:,i]-alphatraj[:,i])
        obj_exp += (alpha[:,i]-alphatraj[:,i]).t()@zt
       
        obj = .5*s@Q2@s.t() + .5*alpha@Q3@alpha.t() + s@q2 + alpha@q3 + c
       
        # print(obj_exp.item())
        # print(obj.item())

        self.assertAlmostEqual(obj_exp.item(), obj.item())
       

if __name__ == '__main__':
    unittest.main()<|MERGE_RESOLUTION|>--- conflicted
+++ resolved
@@ -11,7 +11,6 @@
 
 class ValueToOptimizationTest(unittest.TestCase):
     def test_trajopt_x0xN(self):
-<<<<<<< HEAD
         N = 20
         sys = BallPaddleSystem.BallPaddleSystem(dt=.01)
         vf = ValueToOptimization.ValueFunction(sys, N)
@@ -27,35 +26,13 @@
         traj_opt = vf.traj_opt_constraint()
         (Ain1, Ain2, Ain3, rhs_in, 
         Aeq1, Aeq2, Aeq3, rhs_eq, 
-        Q2, Q3, q2, q3) = torch_to_numpy(traj_opt)
-=======
-        sys = BallPaddleSystem.BallPaddleSystem(dt=.01)
-        vf = ValueToOptimization.ValueFunction(sys)
-        
-        [Q,R,Z,q,r,z,Qt,Rt,Zt,qt,rt,zt] = sys.get_simple_trajopt_cost()
-        vf.set_cost(Q=Q,R=R,Z=Z,q=q,r=r,z=z)
-        vf.set_terminal_cost(Qt=Qt,Rt=Rt,Zt=Zt,qt=qt,rt=rt,zt=zt)
-
-        x0 = torch.Tensor([0.,.1,0.])
-        xN = torch.Tensor([0.,.075,0.])
-        vf.set_constraints(x0=x0,xN=xN)
-
-        N = 20
-        traj_opt = vf.traj_opt_constraint(N)
-        (Ain1, Ain2, Ain3, rhs_in, 
-        Aeq1, Aeq2, Aeq3, rhs_eq, 
         Q2, Q3, q2, q3, c) = torch_to_numpy(traj_opt)
->>>>>>> 16594f35
     
         x = cp.Variable(Ain1.shape[1])
         s = cp.Variable(Ain2.shape[1])
         z = cp.Variable(Ain3.shape[1],boolean=True)
 
-<<<<<<< HEAD
-        obj = cp.Minimize(.5*cp.quad_form(s,Q2) + .5*cp.quad_form(z,Q3) + q2.T@s + q3.T@z)    
-=======
         obj = cp.Minimize(.5*cp.quad_form(s,Q2) + .5*cp.quad_form(z,Q3) + q2.T@s + q3.T@z + c)    
->>>>>>> 16594f35
         con = [
             Ain1@x + Ain2@s + Ain3@z <= rhs_in,
             Aeq1@x + Aeq2@s + Aeq3@z == rhs_eq,
@@ -82,11 +59,7 @@
     def test_trajopt_obj(self):
         N = 3
         sys = BallPaddleSystem.BallPaddleSystem(dt=.01)
-<<<<<<< HEAD
-        vf = ValueToOptimization.ValueFunction(sys, N)
-=======
-        vf = ValueToOptimization.ValueFunction(sys)
->>>>>>> 16594f35
+        vf = ValueToOptimization.ValueFunction(sys, N)
         
         [Q,R,Z,q,r,z,Qt,Rt,Zt,qt,rt,zt] = sys.get_simple_trajopt_cost()
         vf.set_cost(Q=Q,R=R,Z=Z,q=q,r=r,z=z)
@@ -96,16 +69,9 @@
         xN = torch.Tensor([0.,.075,0.])
         vf.set_constraints(x0=x0,xN=xN)
 
-<<<<<<< HEAD
-        (Ain1, Ain2, Ain3, rhs_in, 
-        Aeq1, Aeq2, Aeq3, rhs_eq, 
-        Q2, Q3, q2, q3) = vf.traj_opt_constraint()
-=======
-        N = 3
-        (Ain1, Ain2, Ain3, rhs_in, 
-        Aeq1, Aeq2, Aeq3, rhs_eq, 
-        Q2, Q3, q2, q3, c) = vf.traj_opt_constraint(N)
->>>>>>> 16594f35
+        (Ain1, Ain2, Ain3, rhs_in, 
+        Aeq1, Aeq2, Aeq3, rhs_eq, 
+        Q2, Q3, q2, q3, c) = vf.traj_opt_constraint()
         
         x = torch.rand(3,N-1).type(sys.dtype)
         u0 = torch.rand(1).type(sys.dtype)
@@ -132,18 +98,13 @@
         obj_exp += .5*alpha[:,i].t()@Zt@alpha[:,i]
         obj_exp += alpha[:,i].t()@zt
         
-<<<<<<< HEAD
-        obj = .5*s@Q2@s.t() + .5*alpha@Q3@alpha.t() + s@q2 + alpha@q3
-=======
         obj = .5*s@Q2@s.t() + .5*alpha@Q3@alpha.t() + s@q2 + alpha@q3 + c
->>>>>>> 16594f35
         
         # print(obj_exp.item())
         # print(obj.item())
 
         self.assertAlmostEqual(obj_exp.item(), obj.item())
         
-<<<<<<< HEAD
     def test_trajopt_lim(self):
         N = 20
         sys = BallPaddleSystem.BallPaddleSystem(dt=.01)
@@ -158,13 +119,13 @@
         traj_opt = vf.traj_opt_constraint()
         (Ain1, Ain2, Ain3, rhs_in, 
         Aeq1, Aeq2, Aeq3, rhs_eq, 
-        Q2, Q3, q2, q3) = torch_to_numpy(traj_opt)
+        Q2, Q3, q2, q3, c) = torch_to_numpy(traj_opt)
     
         x = cp.Variable(Ain1.shape[1])
         s = cp.Variable(Ain2.shape[1])
         z = cp.Variable(Ain3.shape[1],boolean=True)
 
-        obj = cp.Minimize(.5*cp.quad_form(s,Q2) + .5*cp.quad_form(z,Q3) + q2.T@s + q3.T@z)    
+        obj = cp.Minimize(.5*cp.quad_form(s,Q2) + .5*cp.quad_form(z,Q3) + q2.T@s + q3.T@z + c)    
         con = [
             Ain1@x + Ain2@s + Ain3@z <= rhs_in,
             Aeq1@x + Aeq2@s + Aeq3@z == rhs_eq,
@@ -184,13 +145,12 @@
                 self.assertLessEqual(x_lo[j],xtraj[j,i])
             for j in range(1):
                 self.assertLessEqual(utraj[j,i],u_up[j])
-=======
+
     def test_trajopt_obj_trajsetpoint(self):
-        sys = BallPaddleSystem.BallPaddleSystem(dt=.01)
-        vf = ValueToOptimization.ValueFunction(sys)
->>>>>>> 16594f35
-
         N = 5
+        sys = BallPaddleSystem.BallPaddleSystem(dt=.01)
+        vf = ValueToOptimization.ValueFunction(sys, N)
+
         [Q,R,Z,q,r,z,Qt,Rt,Zt,qt,rt,zt] = sys.get_simple_trajopt_cost()
         utraj0 = torch.rand(1,1).type(sys.dtype)
         utraj = torch.rand(1,N-1).type(sys.dtype)
@@ -207,7 +167,7 @@
 
         (Ain1, Ain2, Ain3, rhs_in, 
         Aeq1, Aeq2, Aeq3, rhs_eq, 
-        Q2, Q3, q2, q3, c) = vf.traj_opt_constraint(N)
+        Q2, Q3, q2, q3, c) = vf.traj_opt_constraint()
                
         x = torch.rand(3,N-1).type(sys.dtype)
         u0 = torch.rand(1).type(sys.dtype)
